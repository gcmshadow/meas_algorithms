// -*- LSST-C++ -*-

/* 
 * LSST Data Management System
 * Copyright 2008, 2009, 2010 LSST Corporation.
 * 
 * This product includes software developed by the
 * LSST Project (http://www.lsst.org/).
 *
 * This program is free software: you can redistribute it and/or modify
 * it under the terms of the GNU General Public License as published by
 * the Free Software Foundation, either version 3 of the License, or
 * (at your option) any later version.
 * 
 * This program is distributed in the hope that it will be useful,
 * but WITHOUT ANY WARRANTY; without even the implied warranty of
 * MERCHANTABILITY or FITNESS FOR A PARTICULAR PURPOSE.  See the
 * GNU General Public License for more details.
 * 
 * You should have received a copy of the LSST License Statement and 
 * the GNU General Public License along with this program.  If not, 
 * see <http://www.lsstcorp.org/LegalNotices/>.
 */
 
/**
 * @file
 * Measure adaptive moments.
 *
 * Originally provided by Phil Fischer, based on code from Tim McKay's group.  Error calculations by Dave
 * Johnston.  Major reworking by RHL for SDSS, and now a major rewrite for LSST
 */
#include "boost/tuple/tuple.hpp"
#include "Eigen/LU"
#include "lsst/pex/exceptions.h"
#include "lsst/pex/logging/Trace.h"
#include "lsst/afw/image.h"
#include "lsst/afw/detection/Psf.h"
#include "lsst/afw/geom/Angle.h"
#include "lsst/afw/geom/ellipses.h"
#include "lsst/meas/algorithms/Measure.h"
#include "lsst/meas/algorithms/detail/SdssShape.h"
#include "lsst/meas/algorithms/ShapeControl.h"

namespace pexPolicy = lsst::pex::policy;
namespace pexExceptions = lsst::pex::exceptions;
namespace pexLogging = lsst::pex::logging;
namespace afwDet = lsst::afw::detection;
namespace afwImage = lsst::afw::image;
namespace afwGeom = lsst::afw::geom;

namespace lsst {
namespace meas {
namespace algorithms {

namespace {
    int const MAXIT = 100;              // \todo from Policy XXX
#if 0
    double const TOL1 = 0.001;          // \todo from Policy XXX
    double const TOL2 = 0.01;           // \todo from Policy XXX
#else                                   // testing
    double const TOL1 = 0.00001;        // \todo from Policy XXX
    double const TOL2 = 0.0001;         // \todo from Policy XXX
#endif

lsst::afw::geom::BoxI set_amom_bbox(int width, int height, float xcen, float ycen, 
                                    double sigma11_w, double , double sigma22_w, float maxRad);

template<typename ImageT>
int calcmom(ImageT const& image, float xcen, float ycen, lsst::afw::geom::BoxI bbox,    
            float bkgd, bool interpflag, double w11, double w12, double w22,
            double *psum, double *psumx, double *psumy, double *psumxx, double *psumxy, double *psumyy,
            double *psums4);
    
/*****************************************************************************/
/*
 * Error analysis, courtesy of David Johnston, University of Chicago
 */
/*
 * This function takes the 4 Gaussian parameters A, sigmaXXW and the
 * sky variance and fills in the Fisher matrix from the least squares fit.
 *
 * Following "Numerical Recipes in C" section 15.5, it ignores the 2nd
 * derivative parts and so the fisher matrix is just a function of these
 * best fit model parameters. The components are calculated analytically.
 */
detail::SdssShapeImpl::Matrix4
calc_fisher(detail::SdssShapeImpl const& shape, // the Shape that we want the the Fisher matrix for
            float bkgd_var              // background variance level for object
           )
{
    float const A = shape.getI0();     // amplitude
    float const sigma11W = shape.getIxx();
    float const sigma12W = shape.getIxy();
    float const sigma22W = shape.getIyy();
    
    double const D = sigma11W*sigma22W - sigma12W*sigma12W;
   
    if (D <= std::numeric_limits<double>::epsilon()) {
        throw LSST_EXCEPT(lsst::pex::exceptions::DomainErrorException,
                          "Determinant is too small calculating Fisher matrix");
    }
/*
 * a normalization factor
 */
    if (bkgd_var <= 0.0) {
        throw LSST_EXCEPT(lsst::pex::exceptions::DomainErrorException,
                          (boost::format("Background variance must be positive (saw %g)") % bkgd_var).str());
    }
    double const F = afwGeom::PI*sqrt(D)/bkgd_var;
/*
 * Calculate the 10 independent elements of the 4x4 Fisher matrix 
 */
    detail::SdssShapeImpl::Matrix4 fisher;

    double fac = F*A/(4.0*D);
    fisher(0, 0) =  F;
    fisher(0, 1) =  fac*sigma22W;
    fisher(1, 0) =  fisher(0, 1);
    fisher(0, 2) =  fac*sigma11W;                      
    fisher(2, 0) =  fisher(0, 2);
    fisher(0, 3) = -fac*2*sigma12W;    
    fisher(3, 0) =  fisher(0, 3);
    
    fac = 3.0*F*A*A/(16.0*D*D);
    fisher(1, 1) =  fac*sigma22W*sigma22W;
    fisher(2, 2) =  fac*sigma11W*sigma11W;
    fisher(3, 3) =  fac*4.0*(sigma12W*sigma12W + D/3.0);
    
    fisher(1, 2) =  fisher(3, 3)/4.0;
    fisher(2, 1) =  fisher(1, 2);
    fisher(1, 3) =  fac*(-2*sigma22W*sigma12W);
    fisher(3, 1) =  fisher(1, 3);
    fisher(2, 3) =  fac*(-2*sigma11W*sigma12W);
    fisher(3, 2) =  fisher(2, 3);
    
    return fisher;
}
//
// Here's a class to allow us to get the Image and variance from an Image or MaskedImage
//
template<typename ImageT>               // general case
struct ImageAdaptor {
    typedef ImageT Image;

    Image const& getImage(ImageT const& image) const {
        return image;
    }

    double getVariance(ImageT const&, int, int) {
        return std::numeric_limits<double>::quiet_NaN();
    }
};
    
template<typename T>                    // specialise to a MaskedImage
struct ImageAdaptor<afwImage::MaskedImage<T> > {
    typedef typename afwImage::MaskedImage<T>::Image Image;

    Image const& getImage(afwImage::MaskedImage<T> const& mimage) const {
        return *mimage.getImage();
    }

    double getVariance(afwImage::MaskedImage<T> const& mimage, int ix, int iy) {
        return mimage.at(ix, iy).variance();
    }
};

/// Calculate weights from moments
boost::tuple<std::pair<bool, double>, double, double, double>
<<<<<<< HEAD
getWeights(double sigma11, double sigma12, double sigma22) {
    if (lsst::utils::isnan(sigma11) || lsst::utils::isnan(sigma12) || lsst::utils::isnan(sigma22)) {
        double const NaN = std::numeric_limits<double>::quiet_NaN();
=======
getWeights(double sigma11, double sigma12, double sigma22, ///< Moments
           bool careful=true                               ///< Deal carefully with singular moments matrices?
    ) {
    double const NaN = std::numeric_limits<double>::quiet_NaN();
    if (lsst::utils::isnan(sigma11) || lsst::utils::isnan(sigma12) || lsst::utils::isnan(sigma22)) {
>>>>>>> 0261591b
        return boost::make_tuple(std::make_pair(false, NaN), NaN, NaN, NaN);
    }
    double const det = sigma11*sigma22 - sigma12*sigma12; // determinant of sigmaXX matrix
    if (lsst::utils::isnan(det) || det < std::numeric_limits<float>::epsilon()) { // a suitably small number
        /*
<<<<<<< HEAD
         * We have to be a little careful here.  For some degenerate cases (e.g. an object that is zero
=======
         * We have to be a little careful here.  For some degenerate cases (e.g. an object that it zero
>>>>>>> 0261591b
         * except on a line) the moments matrix can be singular.  We deal with this by adding 1/12 in
         * quadrature to the principal axes.
         *
         * Why bother?  Because we use the shape code for e.g. 2nd moment based star selection, and it
         * needs to be robust.
         */
<<<<<<< HEAD
=======
        if (!careful) {
            // Don't want to be careful --- report bad determinant
            return boost::make_tuple(std::make_pair(false, det), NaN, NaN, NaN);
        }
>>>>>>> 0261591b
        lsst::afw::geom::ellipses::Quadrupole const q(sigma11, sigma22, sigma12); // Ixx, Iyy, Ixy
        lsst::afw::geom::ellipses::Axes axes(q);                                  // convert to (a, b, theta)
        
        double const iMin = 1/12.0;                                               // 2nd moment of single pixel
        axes.setA(::sqrt(::pow(axes.getA(), 2) + iMin));
        axes.setB(::sqrt(::pow(axes.getB(), 2) + iMin));
        lsst::afw::geom::ellipses::Quadrupole const q2(axes); // back to Ixx etc.
        
        lsst::afw::geom::ellipses::Quadrupole::Matrix const mat = q2.getMatrix().inverse();
        
        return boost::make_tuple(std::make_pair(true, q2.getDeterminant()), mat(0, 0), mat(1, 0), mat(1, 1));
    }

    assert(sigma11*sigma22 >= sigma12*sigma12 - std::numeric_limits<float>::epsilon());

    return boost::make_tuple(std::make_pair(true, det), sigma22/det, -sigma12/det, sigma11/det);
}

/// Should we be interpolating?
bool shouldInterp(double sigma11, double sigma22, double det) {
    float const xinterp = 0.25; // I.e. 0.5*0.5
    return (sigma11 < xinterp || sigma22 < xinterp || det < xinterp*xinterp);
}


/************************************************************************************************************/
/*
 * Decide on the bounding box for the region to examine while calculating
 * the adaptive moments
 */
lsst::afw::geom::BoxI set_amom_bbox(int width, int height, // size of region
                                     float xcen, float ycen,        // centre of object
                                     double sigma11_w,              // quadratic moments of the
                                     double ,                       //         weighting function
                                     double sigma22_w,              //                    xx, xy, and yy
                                     float maxRad = 1000              // Maximum radius of area to use
                                    )
{
    float rad = 4*sqrt(((sigma11_w > sigma22_w) ? sigma11_w : sigma22_w));
        
    if (rad > maxRad) {
        rad = maxRad;
    }
        
    int ix0 = static_cast<int>(xcen - rad - 0.5);
    ix0 = (ix0 < 0) ? 0 : ix0;
    int iy0 = static_cast<int>(ycen - rad - 0.5);
    iy0 = (iy0 < 0) ? 0 : iy0;
    lsst::afw::geom::Point2I llc(ix0, iy0); // Desired lower left corner
        
    int ix1 = static_cast<int>(xcen + rad + 0.5);
    if (ix1 >= width) {
        ix1 = width - 1;
    }
    int iy1 = static_cast<int>(ycen + rad + 0.5);
    if (iy1 >= height) {
        iy1 = height - 1;
    }
    lsst::afw::geom::Point2I urc(ix1, iy1); // Desired upper right corner
        
    return lsst::afw::geom::BoxI(llc, urc);
}   

/*****************************************************************************/
/*
 * Calculate weighted moments of an object up to 2nd order
 */
template<bool fluxOnly, typename ImageT>
static int
calcmom(ImageT const& image,            // the image data
        float xcen, float ycen,         // centre of object
        lsst::afw::geom::BoxI bbox,    // bounding box to consider
        float bkgd,                     // data's background level
        bool interpflag,                // interpolate within pixels?
        double w11, double w12, double w22, // weights
        double *psum, double *psumx, double *psumy, // sum w*I, sum [xy]*w*I
        double *psumxx, double *psumxy, double *psumyy, // sum [xy]^2*w*I
        double *psums4                                  // sum w*I*weight^2 or NULL
       )
{
    
    float tmod, ymod;
    float X, Y;                          // sub-pixel interpolated [xy]
    float weight;
    float tmp;
    double sum, sumx, sumy, sumxx, sumyy, sumxy, sums4;
#define RECALC_W 0                      // estimate sigmaXX_w within BBox?
#if RECALC_W
    double wsum, wsumxx, wsumxy, wsumyy;

    wsum = wsumxx = wsumxy = wsumyy = 0;
#endif

    assert(w11 >= 0);                   // i.e. it was set
    if (fabs(w11) > 1e6 || fabs(w12) > 1e6 || fabs(w22) > 1e6) {
        return(-1);
    }

    sum = sumx = sumy = sumxx = sumxy = sumyy = sums4 = 0;

    int const ix0 = bbox.getMinX();       // corners of the box being analyzed
    int const ix1 = bbox.getMaxX();
    int const iy0 = bbox.getMinY();       // corners of the box being analyzed
    int const iy1 = bbox.getMaxY();

    if (ix0 < 0 || ix1 >= image.getWidth() || iy0 < 0 || iy1 >= image.getHeight()) {
        return -1;
    }

    for (int i = iy0; i <= iy1; ++i) {
        typename ImageT::x_iterator ptr = image.x_at(ix0, i);
        float const y = i - ycen;
        float const y2 = y*y;
        float const yl = y - 0.375;
        float const yh = y + 0.375;
        for (int j = ix0; j <= ix1; ++j, ++ptr) {
            float x = j - xcen;
            if (interpflag) {
                float const xl = x - 0.375;
                float const xh = x + 0.375;
               
                float expon = xl*xl*w11 + yl*yl*w22 + 2.0*xl*yl*w12;
                tmp = xh*xh*w11 + yh*yh*w22 + 2.0*xh*yh*w12;
                expon = (expon > tmp) ? expon : tmp;
                tmp = xl*xl*w11 + yh*yh*w22 + 2.0*xl*yh*w12;
                expon = (expon > tmp) ? expon : tmp;
                tmp = xh*xh*w11 + yl*yl*w22 + 2.0*xh*yl*w12;
                expon = (expon > tmp) ? expon : tmp;
               
                if (expon <= 9.0) {
                    tmod = *ptr - bkgd;
                    for (Y = yl; Y <= yh; Y += 0.25) {
                        double const interpY2 = Y*Y;
                        for (X = xl; X <= xh; X += 0.25) {
                            double const interpX2 = X*X;
                            double const interpXy = X*Y;
                            expon = interpX2*w11 + 2*interpXy*w12 + interpY2*w22;
                            weight = exp(-0.5*expon);
                           
                            ymod = tmod*weight;
                            sum += ymod;
                            if (!fluxOnly) {
                                sumx += ymod*(X + xcen);
                                sumy += ymod*(Y + ycen);
#if RECALC_W
                                wsum += weight;
                           
                                tmp = interpX2*weight;
                                wsumxx += tmp;
                                sumxx += tmod*tmp;
                           
                                tmp = interpXy*weight;
                                wsumxy += tmp;
                                sumxy += tmod*tmp;
                           
                                tmp = interpY2*weight;
                                wsumyy += tmp;
                                sumyy += tmod*tmp;
#else
                                sumxx += interpX2*ymod;
                                sumxy += interpXy*ymod;
                                sumyy += interpY2*ymod;
#endif
                                sums4 += expon*expon*ymod;
                            }
                        }
                    }
                }
            } else {
                float x2 = x*x;
                float xy = x*y;
                float expon = x2*w11 + 2*xy*w12 + y2*w22;
               
                if (expon <= 14.0) {
                    weight = exp(-0.5*expon);
                    tmod = *ptr - bkgd;
                    ymod = tmod*weight;
                    sum += ymod;
                    if (!fluxOnly) {
                        sumx += ymod*j;
                        sumy += ymod*i;
#if RECALC_W
                        wsum += weight;
                   
                        tmp = x2*weight;
                        wsumxx += tmp;
                        sumxx += tmod*tmp;
                   
                        tmp = xy*weight;
                        wsumxy += tmp;
                        sumxy += tmod*tmp;
                   
                        tmp = y2*weight;
                        wsumyy += tmp;
                        sumyy += tmod*tmp;
#else
                        sumxx += x2*ymod;
                        sumxy += xy*ymod;
                        sumyy += y2*ymod;
#endif
                        sums4 += expon*expon*ymod;
                    }
                }
            }
        }
    }
   
    *psum = sum;
    if (!fluxOnly) {
        *psumx = sumx;
        *psumy = sumy;
        *psumxx = sumxx;
        *psumxy = sumxy;
        *psumyy = sumyy;
        if (psums4 != NULL) {
            *psums4 = sums4;
        }
    }

#if RECALC_W
    if (wsum > 0 && !fluxOnly) {
        double det = w11*w22 - w12*w12;
        wsumxx /= wsum;
        wsumxy /= wsum;
        wsumyy /= wsum;
        printf("%g %g %g  %g %g %g\n", w22/det, -w12/det, w11/det, wsumxx, wsumxy, wsumyy);
    }
#endif

    return (fluxOnly || (sum > 0 && sumxx > 0 && sumyy > 0)) ? 0 : -1;
}

} // anonymous namespace

/************************************************************************************************************/

namespace detail {
/**
 * Workhorse for adaptive moments
 */
template<typename ImageT>
bool
getAdaptiveMoments(ImageT const& mimage, ///< the data to process
            double bkgd,                 ///< background level
            double xcen,                 ///< x-centre of object
            double ycen,                 ///< y-centre of object
            double shiftmax,             ///< max allowed centroid shift
            detail::SdssShapeImpl *shape ///< a place to store desired data
           )
{
    float ampW = 0;                     // amplitude of best-fit Gaussian
    double sum;                         // sum of intensity*weight
    double sumx, sumy;                  // sum ((int)[xy])*intensity*weight
    double sumxx, sumxy, sumyy;         // sum {x^2,xy,y^2}*intensity*weight
    double sums4;                       // sum intensity*weight*exponent^2
    float const xcen0 = xcen;           // initial centre
    float const ycen0 = ycen;           //                of object

    double sigma11W = 1.5;              // quadratic moments of the
    double sigma12W = 0.0;              //     weighting fcn;
    double sigma22W = 1.5;              //               xx, xy, and yy

    double w11 = -1, w12 = -1, w22 = -1;        // current weights for moments; always set when iter == 0
    float e1_old = 1e6, e2_old = 1e6;           // old values of shape parameters e1 and e2
    float sigma11_ow_old = 1e6;                 // previous version of sigma11_ow
    
    typename ImageAdaptor<ImageT>::Image const &image = ImageAdaptor<ImageT>().getImage(mimage);

    if (lsst::utils::isnan(xcen) || lsst::utils::isnan(ycen)) {
        // Can't do anything
        shape->setFlags(shape->getFlags() | Flags::SHAPE_UNWEIGHTED_BAD);
        return false;
    }

    bool interpflag = false;            // interpolate finer than a pixel?
    lsst::afw::geom::BoxI bbox;
    int iter = 0;                       // iteration number
    for (; iter < MAXIT; iter++) {
        bbox = set_amom_bbox(image.getWidth(), image.getHeight(), xcen, ycen, sigma11W, sigma12W, sigma22W);

        boost::tuple<std::pair<bool, double>, double, double, double> weights = 
            getWeights(sigma11W, sigma12W, sigma22W);
        if (!weights.get<0>().first) {
            shape->setFlags(shape->getFlags() | Flags::SHAPE_UNWEIGHTED);
            break;
        }

        double const detW = weights.get<0>().second;
#if 0                                   // this form was numerically unstable on my G4 powerbook
        assert(detW >= 0.0);
#else
        assert(sigma11W*sigma22W >= sigma12W*sigma12W - std::numeric_limits<float>::epsilon());
#endif

        {
            const double ow11 = w11;    // old
            const double ow12 = w12;    //     values
            const double ow22 = w22;    //            of w11, w12, w22

            w11 = weights.get<1>();
            w12 = weights.get<2>();
            w22 = weights.get<3>();

            if (shouldInterp(sigma11W, sigma22W, detW)) {
                if (!interpflag) {
                    interpflag = true;       // N.b.: stays set for this object
                    if (iter > 0) {
                        sigma11_ow_old = 1.e6; // force at least one more iteration
                        w11 = ow11;
                        w12 = ow12;
                        w22 = ow22;
                        iter--;         // we didn't update wXX
                    }
                }
            }
        }

        if (calcmom<false>(image, xcen, ycen, bbox, bkgd, interpflag, w11, w12, w22,
                           &sum, &sumx, &sumy, &sumxx, &sumxy, &sumyy, &sums4) < 0) {
            shape->setFlags(shape->getFlags() | Flags::SHAPE_UNWEIGHTED);
            break;
        }

        ampW = sum/(afwGeom::PI*sqrt(detW));
#if 0
/*
 * Find new centre
 *
 * This is only needed if we update the centre; if we use the input position we've already done the work
 */
        xcen = sumx/sum;
        ycen = sumy/sum;
#endif
        shape->setX(sumx/sum); // update centroid.  N.b. we're not setting errors here
        shape->setY(sumy/sum);

        if (fabs(shape->getX() - xcen0) > shiftmax || fabs(shape->getY() - ycen0) > shiftmax) {
            shape->setFlags(shape->getFlags() | Flags::SHAPE_SHIFT);
        }
/*
 * OK, we have the centre. Proceed to find the second moments.
 */
        float const sigma11_ow = sumxx/sum; // quadratic moments of
        float const sigma22_ow = sumyy/sum; //          weight*object
        float const sigma12_ow = sumxy/sum; //                 xx, xy, and yy 

        if (sigma11_ow <= 0 || sigma22_ow <= 0) {
            shape->setFlags(shape->getFlags() | Flags::SHAPE_UNWEIGHTED);
            break;
        }

        float const d = sigma11_ow + sigma22_ow; // current values of shape parameters
        float const e1 = (sigma11_ow - sigma22_ow)/d;
        float const e2 = 2.0*sigma12_ow/d;
/*
 * Did we converge?
 */
        if (iter > 0 &&
           fabs(e1 - e1_old) < TOL1 && fabs(e2 - e2_old) < TOL1 &&
           fabs(sigma11_ow/sigma11_ow_old - 1.0) < TOL2 ) {
            break;                              // yes; we converged
        }

        e1_old = e1;
        e2_old = e2;
        sigma11_ow_old = sigma11_ow;
/*
 * Didn't converge, calculate new values for weighting function
 *
 * The product of two Gaussians is a Gaussian:
 * <x^2 exp(-a x^2 - 2bxy - cy^2) exp(-Ax^2 - 2Bxy - Cy^2)> = 
 *                            <x^2 exp(-(a + A) x^2 - 2(b + B)xy - (c + C)y^2)>
 * i.e. the inverses of the covariances matrices add.
 *
 * We know sigmaXX_ow and sigmaXXW, the covariances of the weighted object
 * and of the weights themselves.  We can estimate the object's covariance as
 *   sigmaXX_ow^-1 - sigmaXXW^-1
 * and, as we want to find a set of weights with the _same_ covariance as the
 * object we take this to be the an estimate of our correct weights.
 *
 * N.b. This assumes that the object is roughly Gaussian.
 * Consider the object:
 *   O == delta(x + p) + delta(x - p)
 * the covariance of the weighted object is equal to that of the unweighted
 * object, and this prescription fails badly.  If we detect this, we set
 * the Flags::SHAPE_UNWEIGHTED bit, and calculate the UNweighted moments
 * instead.
 */
        {
            float n11, n12, n22;                // elements of inverse of next guess at weighting function
            float ow11, ow12, ow22;             // elements of inverse of sigmaXX_ow

            boost::tuple<std::pair<bool, double>, double, double, double> weights = 
                getWeights(sigma11_ow, sigma12_ow, sigma22_ow);
            if (!weights.get<0>().first) {
                shape->setFlags(shape->getFlags() | Flags::SHAPE_UNWEIGHTED);
                break;
            }
         
            ow11 = weights.get<1>();
            ow12 = weights.get<2>();
            ow22 = weights.get<3>();

            n11 = ow11 - w11;
            n12 = ow12 - w12;
            n22 = ow22 - w22;

            weights = getWeights(n11, n12, n22, false);
            if (!weights.get<0>().first) {
                // product-of-Gaussians assumption failed
                shape->setFlags(shape->getFlags() | Flags::SHAPE_UNWEIGHTED);
                break;
            }
      
            sigma11W = weights.get<1>();
            sigma12W = weights.get<2>();
            sigma22W = weights.get<3>();
        }

        if (sigma11W <= 0 || sigma22W <= 0) {
            shape->setFlags(shape->getFlags() | Flags::SHAPE_UNWEIGHTED);
            break;
        }
    }

    if (iter == MAXIT) {
        shape->setFlags(shape->getFlags() | Flags::SHAPE_MAXITER | Flags::SHAPE_UNWEIGHTED);
    }

    if (sumxx + sumyy == 0.0) {
        shape->setFlags(shape->getFlags() | Flags::SHAPE_UNWEIGHTED);
    }
/*
 * Problems; try calculating the un-weighted moments
 */
    if (shape->getFlags() & Flags::SHAPE_UNWEIGHTED) {
        w11 = w22 = w12 = 0;
        if (calcmom<false>(image, xcen, ycen, bbox, bkgd, interpflag, w11, w12, w22,
                           &sum, &sumx, &sumy, &sumxx, &sumxy, &sumyy, NULL) < 0 || sum <= 0) {
            shape->setFlags((shape->getFlags() & ~Flags::SHAPE_UNWEIGHTED) | Flags::SHAPE_UNWEIGHTED_BAD);

            if (sum > 0) {
                shape->setIxx(1/12.0);      // a single pixel
                shape->setIxy(0.0);
                shape->setIyy(1/12.0);
            }
            
            return false;
        }

        sigma11W = sumxx/sum;          // estimate of object moments
        sigma12W = sumxy/sum;          //   usually, object == weight
        sigma22W = sumyy/sum;          //      at this point
    }

    shape->setI0(ampW);
    shape->setIxx(sigma11W);
    shape->setIxy(sigma12W);
    shape->setIyy(sigma22W);
    shape->setIxy4(sums4/sum);

    if (shape->getIxx() + shape->getIyy() != 0.0) {
        int const ix = lsst::afw::image::positionToIndex(xcen);
        int const iy = lsst::afw::image::positionToIndex(ycen);
        
        if (ix >= 0 && ix < mimage.getWidth() && iy >= 0 && iy < mimage.getHeight()) {
            float const bkgd_var =
                ImageAdaptor<ImageT>().getVariance(mimage, ix, iy); // XXX Overestimate as it includes object

            if (bkgd_var > 0.0) {                                   // NaN is not > 0.0
                if (!(shape->getFlags() & Flags::SHAPE_UNWEIGHTED)) {
                    detail::SdssShapeImpl::Matrix4 fisher = calc_fisher(*shape, bkgd_var); // Fisher matrix 
                    shape->setCovar(fisher.inverse());
                }
            }
        }
    }

    return true;
}

template<typename ImageT>
std::pair<double, double>
getFixedMomentsFlux(ImageT const& image,               ///< the data to process
                    double bkgd,                       ///< background level
                    double xcen,                       ///< x-centre of object
                    double ycen,                       ///< y-centre of object
                    detail::SdssShapeImpl const& shape ///< a place to store desired data
    )
{
    afwGeom::BoxI const& bbox = set_amom_bbox(image.getWidth(), image.getHeight(), xcen, ycen,
                                              shape.getIxx(), shape.getIxy(), shape.getIyy());

    boost::tuple<std::pair<bool, double>, double, double, double> weights =
        getWeights(shape.getIxx(), shape.getIxy(), shape.getIyy());
    double const NaN = std::numeric_limits<double>::quiet_NaN();
    if (!weights.get<0>().first) {
        return std::make_pair(NaN, NaN);
    }

    double const w11 = weights.get<1>();
    double const w12 = weights.get<2>();
    double const w22 = weights.get<3>();
    bool const interp = shouldInterp(shape.getIxx(), shape.getIyy(), weights.get<0>().second);

    double sum = 0, sumErr = NaN;
    calcmom<true>(ImageAdaptor<ImageT>().getImage(image), xcen, ycen, bbox, bkgd, interp, w11, w12, w22,
                  &sum, NULL, NULL, NULL, NULL, NULL, NULL);

    // XXX Need to accumulate on the variance map as well to get an error measurement
    return std::make_pair(sum, sumErr);
}

} // detail namespace

namespace {

/**
 * @brief A class that knows how to calculate the SDSS adaptive moment shape measurements
 */
template<typename ExposureT>
class SdssShape : public Algorithm<afwDet::Shape, ExposureT>
{
public:
    typedef Algorithm<afwDet::Shape, ExposureT> AlgorithmT;

    explicit SdssShape(SdssShapeControl const & ctrl) : AlgorithmT(), _background(ctrl.background) {}

    virtual std::string getName() const { return "SDSS"; }
    virtual PTR(afwDet::Shape) measureSingle(afwDet::Source const&, afwDet::Source const&,
                                             ExposurePatch<ExposureT> const&) const;
    virtual PTR(AlgorithmT) clone() const {
        return boost::shared_ptr<SdssShape>(new SdssShape(*this));
    }

private:
    double _background;
};

/************************************************************************************************************/
/*
 * Decide on the bounding box for the region to examine while calculating
 * the adaptive moments
 */
lsst::afw::geom::BoxI set_amom_bbox(int width, int height, // size of region
                                     float xcen, float ycen,        // centre of object
                                     double sigma11_w,              // quadratic moments of the
                                     double ,                       //         weighting function
                                     double sigma22_w               //                    xx, xy, and yy
                                    )
{
    float const maxRad = 1000;          // Maximum radius of area to use
    float rad = 4*sqrt(((sigma11_w > sigma22_w) ? sigma11_w : sigma22_w));
        
    if (rad > maxRad) {
        rad = maxRad;
    }
        
    int ix0 = static_cast<int>(xcen - rad - 0.5);
    ix0 = (ix0 < 0) ? 0 : ix0;
    int iy0 = static_cast<int>(ycen - rad - 0.5);
    iy0 = (iy0 < 0) ? 0 : iy0;
    lsst::afw::geom::Point2I llc(ix0, iy0); // Desired lower left corner
        
    int ix1 = static_cast<int>(xcen + rad + 0.5);
    if (ix1 >= width) {
        ix1 = width - 1;
    }
    int iy1 = static_cast<int>(ycen + rad + 0.5);
    if (iy1 >= height) {
        iy1 = height - 1;
    }
    lsst::afw::geom::Point2I urc(ix1, iy1); // Desired upper right corner
        
    return lsst::afw::geom::BoxI(llc, urc);
}   

/*****************************************************************************/
/*
 * Calculate weighted moments of an object up to 2nd order
 */
template<typename ImageT>
int
calcmom(ImageT const& image,            // the image data
        float xcen, float ycen,         // centre of object
        lsst::afw::geom::BoxI bbox,    // bounding box to consider
        float bkgd,                     // data's background level
        bool interpflag,                // interpolate within pixels?
        double w11, double w12, double w22, // weights
        double *psum, double *psumx, double *psumy, // sum w*I, sum [xy]*w*I
        double *psumxx, double *psumxy, double *psumyy, // sum [xy]^2*w*I
        double *psums4                                  // sum w*I*weight^2 or NULL
       )
{
    
    float tmod, ymod;
    float X, Y;                          // sub-pixel interpolated [xy]
    float weight;
    float tmp;
    double sum, sumx, sumy, sumxx, sumyy, sumxy, sums4;
#define RECALC_W 0                      // estimate sigmaXX_w within BBox?
#if RECALC_W
    double wsum, wsumxx, wsumxy, wsumyy;

    wsum = wsumxx = wsumxy = wsumyy = 0;
#endif

    assert(w11 >= 0);                   // i.e. it was set
    if (fabs(w11) > 1e6 || fabs(w12) > 1e6 || fabs(w22) > 1e6) {
        return(-1);
    }

    sum = sumx = sumy = sumxx = sumxy = sumyy = sums4 = 0;

    int const ix0 = bbox.getMinX();       // corners of the box being analyzed
    int const ix1 = bbox.getMaxX();
    int const iy0 = bbox.getMinY();       // corners of the box being analyzed
    int const iy1 = bbox.getMaxY();

    if (ix0 < 0 || ix1 >= image.getWidth() || iy0 < 0 || iy1 >= image.getHeight()) {
        return -1;
    }

    for (int i = iy0; i <= iy1; ++i) {
        typename ImageT::x_iterator ptr = image.x_at(ix0, i);
        float const y = i - ycen;
        float const y2 = y*y;
        float const yl = y - 0.375;
        float const yh = y + 0.375;
        for (int j = ix0; j <= ix1; ++j, ++ptr) {
            float x = j - xcen;
            if (interpflag) {
                float const xl = x - 0.375;
                float const xh = x + 0.375;
               
                float expon = xl*xl*w11 + yl*yl*w22 + 2.0*xl*yl*w12;
                tmp = xh*xh*w11 + yh*yh*w22 + 2.0*xh*yh*w12;
                expon = (expon > tmp) ? expon : tmp;
                tmp = xl*xl*w11 + yh*yh*w22 + 2.0*xl*yh*w12;
                expon = (expon > tmp) ? expon : tmp;
                tmp = xh*xh*w11 + yl*yl*w22 + 2.0*xh*yl*w12;
                expon = (expon > tmp) ? expon : tmp;
               
                if (expon <= 9.0) {
                    tmod = *ptr - bkgd;
                    for (Y = yl; Y <= yh; Y += 0.25) {
                        double const interpY2 = Y*Y;
                        for (X = xl; X <= xh; X += 0.25) {
                            double const interpX2 = X*X;
                            double const interpXy = X*Y;
                            expon = interpX2*w11 + 2*interpXy*w12 + interpY2*w22;
                            weight = exp(-0.5*expon);
                           
                            ymod = tmod*weight;
                            sum += ymod;
                            sumx += ymod*(X + xcen);
                            sumy += ymod*(Y + ycen);
#if RECALC_W
                            wsum += weight;
                           
                            tmp = interpX2*weight;
                            wsumxx += tmp;
                            sumxx += tmod*tmp;
                           
                            tmp = interpXy*weight;
                            wsumxy += tmp;
                            sumxy += tmod*tmp;
                           
                            tmp = interpY2*weight;
                            wsumyy += tmp;
                            sumyy += tmod*tmp;
#else
                            sumxx += interpX2*ymod;
                            sumxy += interpXy*ymod;
                            sumyy += interpY2*ymod;
#endif
                            sums4 += expon*expon*ymod;
                        }
                    }
                }
            } else {
                float x2 = x*x;
                float xy = x*y;
                float expon = x2*w11 + 2*xy*w12 + y2*w22;
               
                if (expon <= 14.0) {
                    weight = exp(-0.5*expon);
                    tmod = *ptr - bkgd;
                    ymod = tmod*weight;
                    sum += ymod;
                    sumx += ymod*j;
                    sumy += ymod*i;
#if RECALC_W
                    wsum += weight;
                   
                    tmp = x2*weight;
                    wsumxx += tmp;
                    sumxx += tmod*tmp;
                   
                    tmp = xy*weight;
                    wsumxy += tmp;
                    sumxy += tmod*tmp;
                   
                    tmp = y2*weight;
                    wsumyy += tmp;
                    sumyy += tmod*tmp;
#else
                    sumxx += x2*ymod;
                    sumxy += xy*ymod;
                    sumyy += y2*ymod;
#endif
                    sums4 += expon*expon*ymod;
                }
            }
        }
    }
   
    *psum = sum;
    *psumx = sumx;
    *psumy = sumy;
    *psumxx = sumxx;
    *psumxy = sumxy;
    *psumyy = sumyy;
    if (psums4 != NULL) {
        *psums4 = sums4;
    }

#if RECALC_W
    if (wsum > 0) {
        double det = w11*w22 - w12*w12;
        wsumxx /= wsum;
        wsumxy /= wsum;
        wsumyy /= wsum;
        printf("%g %g %g  %g %g %g\n", w22/det, -w12/det, w11/det, wsumxx, wsumxy, wsumyy);
    }
#endif

    return((sum > 0 && sumxx > 0 && sumyy > 0) ? 0 : -1);
}

/************************************************************************************************************/
/**
 * @brief Given an image and a pixel position, return a Shape using the SDSS algorithm
 */
template<typename ExposureT>
PTR(afwDet::Shape) SdssShape<ExposureT>::measureSingle(
    afwDet::Source const& target,
    afwDet::Source const& source,
    ExposurePatch<ExposureT> const& patch
    ) const {
    CONST_PTR(ExposureT) exposure = patch.getExposure();
    typedef typename ExposureT::MaskedImageT MaskedImageT;
    MaskedImageT const& mimage = exposure->getMaskedImage();

    double xcen = patch.getCenter().getX();         // object's column position
    double ycen = patch.getCenter().getY();         // object's row position

    xcen -= mimage.getX0();             // work in image Pixel coordinates
    ycen -= mimage.getY0();
    
    float shiftmax = 1;                 // Max allowed centroid shift \todo XXX set shiftmax from Policy
    if (shiftmax < 2) {
        shiftmax = 2;
    } else if (shiftmax > 10) {
        shiftmax = 10;
    }

    detail::SdssShapeImpl shapeImpl;
    (void)detail::getAdaptiveMoments(mimage, _background, xcen, ycen, shiftmax, &shapeImpl);
/*
 * We need to measure the PSF's moments even if we failed on the object
 * N.b. This isn't yet implemented (but the code's available from SDSS)
 */
    double const x = shapeImpl.getX();
    double const xErr = shapeImpl.getXErr();
    double const y = shapeImpl.getY();
    double const yErr = shapeImpl.getYErr();
    double const ixx = shapeImpl.getIxx();
    double const ixy = shapeImpl.getIxy();
    double const iyy = shapeImpl.getIyy();
    double const ixxErr = shapeImpl.getIxxErr();
    double const ixyErr = shapeImpl.getIxyErr();
    double const iyyErr = shapeImpl.getIyyErr();

    /*
     * Can't use boost::make_shared here as it's limited to 9 arguments
     */
    PTR(afwDet::Shape) shape = boost::shared_ptr<afwDet::Shape>(new afwDet::Shape(x, xErr, y, yErr,
                                                                                  ixx, ixxErr, ixy, ixyErr, 
                                                                                  iyy, iyyErr));
    shape->setShapeStatus(shapeImpl.getFlags());

    return shape;
}

} // anonymous namespace

#define INSTANTIATE_IMAGE(IMAGE) \
    template bool detail::getAdaptiveMoments<IMAGE>( \
        IMAGE const&, double, double, double, double, detail::SdssShapeImpl*); \
    template std::pair<double, double> detail::getFixedMomentsFlux<IMAGE>( \
        IMAGE const&, double, double, double, detail::SdssShapeImpl const&); \

#define INSTANTIATE_PIXEL(PIXEL) \
    INSTANTIATE_IMAGE(lsst::afw::image::Image<PIXEL>); \
    INSTANTIATE_IMAGE(lsst::afw::image::MaskedImage<PIXEL>);

INSTANTIATE_PIXEL(int);
INSTANTIATE_PIXEL(float);
INSTANTIATE_PIXEL(double);

LSST_ALGORITHM_CONTROL_PRIVATE_IMPL(SdssShapeControl, SdssShape)

}}} // lsst::meas::algorithms namespace<|MERGE_RESOLUTION|>--- conflicted
+++ resolved
@@ -166,40 +166,27 @@
 
 /// Calculate weights from moments
 boost::tuple<std::pair<bool, double>, double, double, double>
-<<<<<<< HEAD
-getWeights(double sigma11, double sigma12, double sigma22) {
-    if (lsst::utils::isnan(sigma11) || lsst::utils::isnan(sigma12) || lsst::utils::isnan(sigma22)) {
-        double const NaN = std::numeric_limits<double>::quiet_NaN();
-=======
 getWeights(double sigma11, double sigma12, double sigma22, ///< Moments
            bool careful=true                               ///< Deal carefully with singular moments matrices?
     ) {
     double const NaN = std::numeric_limits<double>::quiet_NaN();
     if (lsst::utils::isnan(sigma11) || lsst::utils::isnan(sigma12) || lsst::utils::isnan(sigma22)) {
->>>>>>> 0261591b
         return boost::make_tuple(std::make_pair(false, NaN), NaN, NaN, NaN);
     }
     double const det = sigma11*sigma22 - sigma12*sigma12; // determinant of sigmaXX matrix
     if (lsst::utils::isnan(det) || det < std::numeric_limits<float>::epsilon()) { // a suitably small number
         /*
-<<<<<<< HEAD
-         * We have to be a little careful here.  For some degenerate cases (e.g. an object that is zero
-=======
          * We have to be a little careful here.  For some degenerate cases (e.g. an object that it zero
->>>>>>> 0261591b
          * except on a line) the moments matrix can be singular.  We deal with this by adding 1/12 in
          * quadrature to the principal axes.
          *
          * Why bother?  Because we use the shape code for e.g. 2nd moment based star selection, and it
          * needs to be robust.
          */
-<<<<<<< HEAD
-=======
         if (!careful) {
             // Don't want to be careful --- report bad determinant
             return boost::make_tuple(std::make_pair(false, det), NaN, NaN, NaN);
         }
->>>>>>> 0261591b
         lsst::afw::geom::ellipses::Quadrupole const q(sigma11, sigma22, sigma12); // Ixx, Iyy, Ixy
         lsst::afw::geom::ellipses::Axes axes(q);                                  // convert to (a, b, theta)
         
