--- conflicted
+++ resolved
@@ -160,7 +160,6 @@
         self.debugLog = pexLog.Debug("meas.algorithms.psfDeterminer")
         self.warnLog = pexLog.Log(pexLog.getDefaultLog(), "meas.algorithms.psfDeterminer")
 
-<<<<<<< HEAD
     def _fitPsf(self, exposure, psfCellSet, kernelSize, nEigenComponents):
         #
         # Loop trying to use nEigenComponents, but allowing smaller numbers if necessary
@@ -188,14 +187,6 @@
         #
         # We got our eigen decomposition so let's use it
         #
-=======
-    def _fitPsf(self, exposure, psfCellSet, kernelSize):
-        # Determine KL components
-        kernel, eigenValues = algorithmsLib.createKernelFromPsfCandidates(
-            psfCellSet, exposure.getDimensions(), self.config.nEigenComponents, self.config.spatialOrder,
-            kernelSize, self.config.nStarPerCell, bool(self.config.constantWeight))
-
->>>>>>> 7abf84eb
         # Express eigenValues in units of reduced chi^2 per star
         size = kernelSize + 2*self.config.borderWidth
         nu = size*size - 1                  # number of degrees of freedom/star for chi^2    
@@ -264,7 +255,6 @@
             
         nEigenComponents = self.config.nEigenComponents # initial version
 
-<<<<<<< HEAD
         if self.config.kernelSize >= 15:
             self.debugLog.debug(1, \
                 "WARNING: NOT scaling kernelSize by stellar quadrupole moment, but using absolute value")
@@ -282,24 +272,6 @@
         # Set size of image returned around candidate
         psfCandidateList[0].setHeight(actualKernelSize)
         psfCandidateList[0].setWidth(actualKernelSize)
-=======
-        if self.config.kernelScaling >= 15:
-            print "WARNING: NOT scaling kernelSize by stellar quadrupole moment, but using absolute value"
-            kernelSize = int(self.config.kernelScaling)
-        else:
-            kernelSize = 2 * int(self.config.kernelScaling * numpy.sqrt(numpy.median(sizes)) + 0.5) + 1
-            if kernelSize < self.config.kernelSizeMin:
-                kernelSize = self.config.kernelSizeMin
-            if kernelSize > self.config.kernelSizeMax:
-                kernelSize = self.config.kernelSizeMax
-            if display:
-                print "Median size:", numpy.median(sizes)
-                print "Kernel size:", kernelSize
-
-        # Set size of image returned around candidate
-        psfCandidateList[0].setHeight(kernelSize)
-        psfCandidateList[0].setWidth(kernelSize)
->>>>>>> 7abf84eb
         #
         # Ignore the distortion while estimating the PSF?
         #
@@ -316,11 +288,7 @@
         #
         # Do a PCA decomposition of those PSF candidates
         #
-<<<<<<< HEAD
-        size = actualKernelSize + 2*self.config.borderWidth
-=======
         size = kernelSize + 2*self.config.borderWidth
->>>>>>> 7abf84eb
         nu = size*size - 1                  # number of degrees of freedom/star for chi^2    
     
         reply = "y"                         # used in interactive mode
@@ -361,7 +329,6 @@
 
                 mos.makeMosaic(frame=8, title="Psf Candidates")
 
-<<<<<<< HEAD
             # Re-fit until we don't have any candidates with naughty chi^2 values influencing the fit
             cleanChi2 = False # Any naughty (negative/NAN) chi^2 values?
             while not cleanChi2:
@@ -370,7 +337,7 @@
                 # First, estimate the PSF
                 #
                 psf, eigenValues, nEigenComponents, fitChi2 = \
-                    self._fitPsf(exposure, psfCellSet, actualKernelSize, nEigenComponents)
+                    self._fitPsf(exposure, psfCellSet, kernelSize, nEigenComponents)
                 #
                 # In clipping, allow all candidates to be innocent until proven guilty on this iteration.
                 # Throw out any prima facie guilty candidates (naughty chi^2 values)
@@ -392,20 +359,6 @@
                             print "Removing bad candidate: id=%d, chi^2=%f" % \
                                   (cand.getSource().getId(), cand.getChi2())
                         cell.removeCandidate(cand)
-=======
-            #
-            # First, estimate the PSF
-            #
-            psf, eigenValues, fitChi2 = self._fitPsf(exposure, psfCellSet, kernelSize)
-
-            #
-            # In clipping, allow all candidates to be innocent until proven guilty on this iteration
-            # 
-            for cell in psfCellSet.getCellList():
-                for cand in cell.begin(False): # include bad candidates
-                    cand = algorithmsLib.cast_PsfCandidateF(cand)
-                    cand.setStatus(afwMath.SpatialCellCandidate.UNKNOWN) # until proven guilty
->>>>>>> 7abf84eb
 
             #
             # Clip out bad fits based on reduced chi^2
@@ -588,12 +541,8 @@
                         break
 
         # One last time, to take advantage of the last iteration
-<<<<<<< HEAD
         psf, eigenValues, nEigenComponents, fitChi2 = \
-            self._fitPsf(exposure, psfCellSet, actualKernelSize, nEigenComponents)
-=======
-        psf, eigenValues, fitChi2 = self._fitPsf(exposure, psfCellSet, kernelSize)
->>>>>>> 7abf84eb
+            self._fitPsf(exposure, psfCellSet, kernelSize, nEigenComponents)
 
         #
         # Display code for debugging
