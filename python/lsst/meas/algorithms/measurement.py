import lsst.pex.config as pexConf
from . import algorithmsLib

sourceMeasurementRegistry = afwReg.makeRegistry("Registry for all source measurement classes.")

<<<<<<< HEAD
@pexConf.wrap(algorithmsLib.SourceSlotControl)
class SourceSlotConfig(pexConf.Config):
    pass
=======
    astrometry = pexConf.makeRegistry("Registry for all astrometry measurement classes.")

    photometry = pexConf.makeRegistry("Registry for all photometry measurement classes.")

    shape = pexConf.makeRegistry("Registry for all shape measurement classes.")

class SourceConfig(pexConf.Config):
    astrom = pexConf.Field("The name of the centroiding algorithm used to set Source.[XY]Astrom",
                           dtype=str, default="SDSS", optional=True)
    shape = pexConf.Field("The name of the centroiding algorithm used to set Source.Mxx etc.",
                          dtype=str, default="SDSS", optional=True)
    apFlux = pexConf.Field("The name of the algorithm used to set Source.apFlux(Err)",
                           dtype=str, default="SINC", optional=True)
    modelFlux = pexConf.Field("The name of the algorithm used to set Source.modelFlux(Err)",
                              dtype=str, default="GAUSSIAN", optional=True)
    psfFlux = pexConf.Field("The name of the algorithm used to set Source.psfFlux(Err)",
                            dtype=str, default="PSF", optional=True)
    instFlux = pexConf.Field("The name of the algorithm used to set Source.instFlux(Err)",
                             dtype=str, default="GAUSSIAN", optional=True)
>>>>>>> 4aa2bbb7

@pexConf.wrap(algorithmsLib.ClassificationControl)
class ClassificationConfig(pexConf.Config):
    pass

class MeasureSourcesConfig(pexConf.Config):

    source = pexConf.ConfigField("The mapping from algorithms to fields in Source", SourceSlotConfig)

    algorithms = sourceMeasurementRegistry.makeField(
        "Configurations for individual algorithms", multi=True,
        default=["centroid.gaussian", "centroid.naive", "centroid.sdss",
                 "shape.sdss",
                 "flux.gaussian", "flux.naive", "flux.psf", "flux.sinc"]
        )

    classification = pexConf.ConfigField("Parameters to do with star/galaxy classification",
                                         ClassificationConfig)

    def validate(self):
        pexConf.Config.validate(self)
        if self.source.centroid is not None and self.source.centroid not in self.algorithms.names:
            raise ValueError("source centroid slot algorithm '%s' is not being run." % self.source.astrom)
        if self.source.shape is not None and self.source.shape not in self.algorithms.names:
            raise ValueError("source shape slot algorithm '%s' is not being run." % self.source.shape)
        for slot in (self.source.psfFlux, self.source.apFlux, self.source.modelFlux, self.source.instFlux):
            if slot is not None and slot not in self.algorithms.names:
                raise ValueError("source flux slot algorithm '%s' is not being run." % slot)

    def makeMeasureSources(self, exposure):
        import lsst.pex.policy
        from lsst.pex.config.convert import makePolicy
        self.validate()
        policy = lsst.pex.policy.Policy()
        policy.set("source", makePolicy(self.source))
        policy.set("classification", makePolicy(self.classification))
        ms = algorithmsLib.makeMeasureSources(exposure, policy)
<<<<<<< HEAD
        ms.addAlgorithms(self.algorithms.applyFactory())
=======
        ms.getMeasureAstrom().addAlgorithms(self.astrometry.apply())
        ms.getMeasureShape().addAlgorithms(self.shape.apply())
        ms.getMeasurePhotom().addAlgorithms(self.photometry.apply())
>>>>>>> 4aa2bbb7
        return ms

def declareMeasurement(control):
    """Declare a measurement algorithm from a C++ Control Class.

    @param control   A wrapped C++ control object that will be used to define the Config.

    This registers the control/config pair, using the config.makeControl method
    (automatically created) as the factory.  Calling applyFactory() on a RegistryField that uses
    this registry thus returns Control object instance, filled with the settings from the active
    Config object.

    The config class is added to the current scope, with its name set by replacing "Control"
    with "Config" in the __name__ of the control class.  In addition, both config and control
    classes will be given a 'name' attribute with the registered name, since each measurement
    algorithm is registered only once.
    """
    global sourceMeasurementRegistry
    ctrlInstance = control()
    name = ctrlInstance.name
    config = pexConf.makeConfigClass(control, base=pexConf.Config)
    sourceMeasurementRegistry.register(name, config.makeControl, config)
    config.name = name
    globals()[config.__name__] = config

declareMeasurement(algorithmsLib.GaussianCentroidControl)
declareMeasurement(algorithmsLib.NaiveCentroidControl)
declareMeasurement(algorithmsLib.SdssCentroidControl)

declareMeasurement(algorithmsLib.SdssShapeControl)

declareMeasurement(algorithmsLib.ApertureFluxControl)
declareMeasurement(algorithmsLib.GaussianFluxControl)
declareMeasurement(algorithmsLib.NaiveFluxControl)
declareMeasurement(algorithmsLib.PsfFluxControl)

# Here's an example on how to declare a measurement config more manually, and add a property to the Config.
@pexConf.wrap(algorithmsLib.SincFluxControl)
class SincFluxConfig(pexConf.Config):
    name = "SINC"
    def _get_radius(self): return self.radius2
    def _set_radius(self, r): self.radius2 = r
    radius = property(_get_radius, _set_radius, doc="synonym for radius2")
sourceMeasurementRegistry.register("flux.sinc", SincFluxConfig.makeControl, SincFluxConfig)<|MERGE_RESOLUTION|>--- conflicted
+++ resolved
@@ -1,33 +1,11 @@
 import lsst.pex.config as pexConf
 from . import algorithmsLib
 
-sourceMeasurementRegistry = afwReg.makeRegistry("Registry for all source measurement classes.")
+sourceMeasurementRegistry = pexConf.makeRegistry("Registry for all source measurement classes.")
 
-<<<<<<< HEAD
 @pexConf.wrap(algorithmsLib.SourceSlotControl)
 class SourceSlotConfig(pexConf.Config):
     pass
-=======
-    astrometry = pexConf.makeRegistry("Registry for all astrometry measurement classes.")
-
-    photometry = pexConf.makeRegistry("Registry for all photometry measurement classes.")
-
-    shape = pexConf.makeRegistry("Registry for all shape measurement classes.")
-
-class SourceConfig(pexConf.Config):
-    astrom = pexConf.Field("The name of the centroiding algorithm used to set Source.[XY]Astrom",
-                           dtype=str, default="SDSS", optional=True)
-    shape = pexConf.Field("The name of the centroiding algorithm used to set Source.Mxx etc.",
-                          dtype=str, default="SDSS", optional=True)
-    apFlux = pexConf.Field("The name of the algorithm used to set Source.apFlux(Err)",
-                           dtype=str, default="SINC", optional=True)
-    modelFlux = pexConf.Field("The name of the algorithm used to set Source.modelFlux(Err)",
-                              dtype=str, default="GAUSSIAN", optional=True)
-    psfFlux = pexConf.Field("The name of the algorithm used to set Source.psfFlux(Err)",
-                            dtype=str, default="PSF", optional=True)
-    instFlux = pexConf.Field("The name of the algorithm used to set Source.instFlux(Err)",
-                             dtype=str, default="GAUSSIAN", optional=True)
->>>>>>> 4aa2bbb7
 
 @pexConf.wrap(algorithmsLib.ClassificationControl)
 class ClassificationConfig(pexConf.Config):
@@ -63,15 +41,8 @@
         self.validate()
         policy = lsst.pex.policy.Policy()
         policy.set("source", makePolicy(self.source))
-        policy.set("classification", makePolicy(self.classification))
         ms = algorithmsLib.makeMeasureSources(exposure, policy)
-<<<<<<< HEAD
         ms.addAlgorithms(self.algorithms.applyFactory())
-=======
-        ms.getMeasureAstrom().addAlgorithms(self.astrometry.apply())
-        ms.getMeasureShape().addAlgorithms(self.shape.apply())
-        ms.getMeasurePhotom().addAlgorithms(self.photometry.apply())
->>>>>>> 4aa2bbb7
         return ms
 
 def declareMeasurement(control):
