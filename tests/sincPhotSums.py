#!/usr/bin/env python

# 
# LSST Data Management System
# Copyright 2008, 2009, 2010 LSST Corporation.
# 
# This product includes software developed by the
# LSST Project (http://www.lsst.org/).
#
# This program is free software: you can redistribute it and/or modify
# it under the terms of the GNU General Public License as published by
# the Free Software Foundation, either version 3 of the License, or
# (at your option) any later version.
# 
# This program is distributed in the hope that it will be useful,
# but WITHOUT ANY WARRANTY; without even the implied warranty of
# MERCHANTABILITY or FITNESS FOR A PARTICULAR PURPOSE.  See the
# GNU General Public License for more details.
# 
# You should have received a copy of the LSST License Statement and 
# the GNU General Public License along with this program.  If not, 
# see <http://www.lsstcorp.org/LegalNotices/>.
#

# -*- lsst-python -*-

import lsst.pex.policy as pexPolicy
import lsst.meas.algorithms as measAlgorithms
import lsst.afw.image as afwImage
import lsst.afw.detection as afwDetection
import lsst.afw.math as afwMath
import lsst.afw.geom as afwGeom
import lsst.afw.table as afwTable
import lsst.afw.display.ds9 as ds9
import math
import unittest
import lsst.utils.tests as utilsTests
import numpy

from apCorrTest import plantSources

try:
    display
except NameError:
    display = False
    displayCoeffs = False

class sincPhotSums(unittest.TestCase):

    def setUp(self):
        self.nx = 64
        self.ny = 64
        self.kwid = 15
        self.sky = 100.0
        self.val  = 10000.0
        self.sigma = 4.0
        coordList = [[self.nx/2, self.ny/2, self.val, self.sigma]]

        # exposure with gaussian
        self.expGaussPsf = plantSources(self.nx, self.ny, self.kwid, self.sky, coordList,
                                        addPoissonNoise=False)

        # just plain sky (ie. a constant)
        self.mimg = afwImage.MaskedImageF(afwGeom.ExtentI(self.nx, self.ny))
        self.mimg.set(self.sky, 0x0, self.sky)
        self.expSky = afwImage.makeExposure(self.mimg)

        if display > 1:
            ds9.mtv(self.expGaussPsf)

    def tearDown(self):
        del self.mimg
        del self.expGaussPsf
        del self.expSky

    def testEllipticalGaussian(self):
        """Test measuring elliptical aperture mags for an elliptical Gaussian"""

        width, height = 200, 200
        xcen, ycen = 0.5*width, 0.5*height
        #
        # Make the object
        #
        gal = afwImage.ImageF(afwGeom.ExtentI(width, height))
        a, b, theta = float(10), float(5), 20
        flux = 1e4
        I0 = flux/(2*math.pi*a*b)

        c, s = math.cos(math.radians(theta)), math.sin(math.radians(theta))
        for y in range(height):
            for x in range(width):
                dx, dy = x - xcen, y - ycen
                u =  c*dx + s*dy
                v = -s*dx + c*dy
                val = I0*math.exp(-0.5*((u/a)**2 + (v/b)**2))
                if val < 0:
                    val = 0
                gal.set(x, y, val)

        objImg = afwImage.makeExposure(afwImage.makeMaskedImage(gal))
        del gal

        if display:
            frame = 0
            ds9.mtv(objImg, frame=frame, title="Elliptical")

        self.assertAlmostEqual(1.0, afwMath.makeStatistics(objImg.getMaskedImage().getImage(),
                                                           afwMath.SUM).getValue()/flux)
        #
        # Now measure some annuli
        #
<<<<<<< HEAD
        sincConfig = measAlgorithms.SincFluxConfig(radius1=0.0, radius2=0.0, angle=math.radians(theta),
                                                   ellipticity=(1-b/a))
        for r1, r2 in [(0,      0.45*a),
=======
        
        sincConfig = measAlgorithms.SincPhotometryConfig(radius1=0.0, radius2=0.0, angle=math.radians(theta),
                                                         ellipticity=(1-b/a))
        for r1, r2 in [(0.0,    0.45*a),
>>>>>>> 6314c399
                       (0.45*a, 1.0*a),
                       ( 1.0*a, 2.0*a),
                       ( 2.0*a, 3.0*a),
                       ( 3.0*a, 5.0*a),
                       ( 3.0*a, 10.0*a),
                       ]:
            sincConfig.radius1 = r1
            sincConfig.radius2 = r2
            schema = afwTable.SourceTable.makeMinimalSchema()
            mp = measAlgorithms.MeasureSourcesBuilder().addAlgorithm(sincConfig.makeControl()).build(schema)

            if display:                 # draw the inner and outer boundaries of the aperture
                Mxx = 1
                Myy = (b/a)**2

                mxx, mxy, myy = c**2*Mxx + s**2*Myy, c*s*(Mxx - Myy), s**2*Mxx + c**2*Myy
                for r in (r1, r2):
                    ds9.dot("@:%g,%g,%g" % (r**2*mxx, r**2*mxy, r**2*myy), xcen, ycen, frame=frame)

            table = afwTable.SourceTable.make(schema)
            source = table.makeRecord()
            center = afwGeom.Point2D(xcen, ycen)

            mp.apply(source, objImg, center)

            self.assertAlmostEqual(math.exp(-0.5*(r1/a)**2) - math.exp(-0.5*(r2/a)**2),
                                   source["flux.sinc"]/flux, 5)

#-=-=-=-=-=-=-=-=-=-=-=-=-=-=-=-=-=-=-=-=-=-=-=-=-=-=-=-=-=-=-=-=-=-=-=-=-=-=-=-

def suite():
    """Returns a suite containing all the test cases in this module."""
    utilsTests.init()

    suites = []
    suites += unittest.makeSuite(sincPhotSums)
    suites += unittest.makeSuite(utilsTests.MemoryTestCase)
    return unittest.TestSuite(suites)


def run(exit = False):
    """Run the tests"""
    utilsTests.run(suite(), exit)

if __name__ == "__main__":
    run(True)
 <|MERGE_RESOLUTION|>--- conflicted
+++ resolved
@@ -109,16 +109,9 @@
         #
         # Now measure some annuli
         #
-<<<<<<< HEAD
         sincConfig = measAlgorithms.SincFluxConfig(radius1=0.0, radius2=0.0, angle=math.radians(theta),
                                                    ellipticity=(1-b/a))
-        for r1, r2 in [(0,      0.45*a),
-=======
-        
-        sincConfig = measAlgorithms.SincPhotometryConfig(radius1=0.0, radius2=0.0, angle=math.radians(theta),
-                                                         ellipticity=(1-b/a))
-        for r1, r2 in [(0.0,    0.45*a),
->>>>>>> 6314c399
+        for r1, r2 in [(0.,      0.45*a),
                        (0.45*a, 1.0*a),
                        ( 1.0*a, 2.0*a),
                        ( 2.0*a, 3.0*a),
